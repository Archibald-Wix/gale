--- conflicted
+++ resolved
@@ -160,16 +160,9 @@
 			<Menubar.Content
 				class="bg-gray-800 shadow-xl flex-col flex gap-0.5 py-1 mt-0.5 rounded-lg border border-gray-600"
 			>
-<<<<<<< HEAD
 				<MenubarItem on:click={() => exportCodePopup.open()}>...profile as code</MenubarItem>
 				<MenubarItem on:click={exportFile}>...profile as file</MenubarItem>
-				<MenubarItem on:click={() => (exportPackOpen = true)}>...profile as modpack</MenubarItem>
 				<MenubarItem on:click={copyDependencyStrings}>...copy dependency strings</MenubarItem>
-=======
-				<MenubarItem onClick={() => exportCodePopup.open()}>...profile as code</MenubarItem>
-				<MenubarItem onClick={exportFile}>...profile as file</MenubarItem>
-				<MenubarItem onClick={copyDependencyStrings}>...copy dependency strings</MenubarItem>
->>>>>>> 58ef6c27
 			</Menubar.Content>
 		</Menubar.Menu>
 		<Menubar.Menu>
@@ -200,7 +193,6 @@
 	</Button.Root>
 </div>
 
-<<<<<<< HEAD
 <Popup
 	title="{capitalize(profileOperation)} profile"
 	canClose={!profileOperationInProgress}
@@ -215,7 +207,7 @@
 		bind:value={profileOperationName}
 		placeholder="Enter name..."
 		size="lg"
-		onSubmit={doProfileOperation}
+		on:submit={doProfileOperation}
 	/>
 	{#if profileOperation == 'duplicate'}
 		<p class="mt-3 text-slate-400 text-sm">
@@ -242,10 +234,7 @@
 	</div>
 </Popup>
 
-<ExportPackPopup bind:isOpen={exportPackOpen} />
 <NewProfilePopup bind:open={newProfileOpen} />
-=======
->>>>>>> 58ef6c27
 <ImportProfilePopup bind:open={importProfileOpen} bind:data={importProfileData} />
 <ExportCodePopup bind:this={exportCodePopup} />
 <ImportR2Popup bind:open={importR2Open} />