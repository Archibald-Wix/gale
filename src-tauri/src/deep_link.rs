use eyre::{OptionExt, Result};
use tauri::{AppHandle, Emitter, Manager};
<<<<<<< HEAD
use tracing::{debug, warn};
=======
use tracing::{info, warn};
>>>>>>> ed8a8283

use crate::{
    logger,
    profile::{self},
    state::ManagerExt,
    thunderstore::{BorrowedMod, IntoFrontendMod, Thunderstore},
};

pub fn handle(app: &AppHandle, args: Vec<String>) -> bool {
    info!("received deep link: {:?}", args);

    let Some(url) = args.into_iter().nth(1) else {
        warn!("deep link has too few arguments");
        return false;
    };

    app.get_webview_window("main")
        .expect("app should have main window")
        .set_focus()
        .ok();

    if url.starts_with("ror2mm://") {
        let thunderstore = app.lock_thunderstore();
        let borrowed_mod = match resolve_mod_url(&url, &thunderstore) {
            Ok(to_install) => to_install,
            Err(err) => {
                logger::log_webview_err("Failed to install mod from link", err, app);
                return true;
            }
        };

        let frontend_mod = borrowed_mod.into_frontend(None);
        app.emit("install_mod", frontend_mod).ok();
        true
    } else if url.ends_with("r2z") {
<<<<<<< HEAD
        let import_data = match profile::import::import_file_from_path(url.into()) {
=======
        let import_data = match profile::import::read_file_at_path(url.into(), app) {
>>>>>>> ed8a8283
            Ok(data) => data,
            Err(err) => {
                logger::log_webview_err("Failed to import profile from file", err, app);
                return true;
            }
        };

        app.emit("import_profile", import_data).ok();
        true
    } else {
        warn!("unsupported deep link protocol: {}", url);
        false
    }
}

fn resolve_mod_url<'a>(url: &str, thunderstore: &'a Thunderstore) -> Result<BorrowedMod<'a>> {
    let (owner, name, version) = url
        .strip_prefix("ror2mm://v1/install/thunderstore.io/")
        .and_then(|path| {
            let mut split = path.split('/');

            Some((split.next()?, split.next()?, split.next()?))
        })
        .ok_or_eyre("invalid package url")?;

    thunderstore.find_mod(owner, name, version)
}<|MERGE_RESOLUTION|>--- conflicted
+++ resolved
@@ -1,10 +1,6 @@
 use eyre::{OptionExt, Result};
 use tauri::{AppHandle, Emitter, Manager};
-<<<<<<< HEAD
-use tracing::{debug, warn};
-=======
 use tracing::{info, warn};
->>>>>>> ed8a8283
 
 use crate::{
     logger,
@@ -40,11 +36,7 @@
         app.emit("install_mod", frontend_mod).ok();
         true
     } else if url.ends_with("r2z") {
-<<<<<<< HEAD
-        let import_data = match profile::import::import_file_from_path(url.into()) {
-=======
         let import_data = match profile::import::read_file_at_path(url.into(), app) {
->>>>>>> ed8a8283
             Ok(data) => data,
             Err(err) => {
                 logger::log_webview_err("Failed to import profile from file", err, app);
