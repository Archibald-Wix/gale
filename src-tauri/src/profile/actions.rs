use std::{
    collections::{HashMap, HashSet},
    fs,
    path::PathBuf,
};

use eyre::{anyhow, bail, ensure, Context, OptionExt, Result};
use itertools::Itertools;
use serde::{Deserialize, Serialize};
use tauri::{AppHandle, Listener};
<<<<<<< HEAD
use tracing::{debug, info};
=======
use tracing::{info, warn};
>>>>>>> 8241ebf4
use uuid::Uuid;

use super::{
    export::{IncludeExtensions, IncludeGenerated},
    import,
    install::PackageInstaller,
    Dependant, ManagedGame, Profile, ProfileMod,
};
use crate::{
    config::ConfigCache,
    db::Db,
    logger,
    state::ManagerExt,
    thunderstore::Thunderstore,
    util::{
        self,
        error::IoResultExt,
        fs::{Overwrite, UseLinks},
    },
};

pub fn setup(app: &AppHandle) -> Result<()> {
    let handle = app.to_owned();
    app.listen("reorder_mod", move |event| {
        if let Err(err) = handle_reorder_event(event, &handle) {
            logger::log_webview_err("Failed to reorder mod", err, &handle);
        }
    });

    let handle = app.to_owned();
    app.listen("finish_reorder", move |_| {
        if let Err(err) = handle_finish_reorder_event(&handle) {
            logger::log_webview_err("Failed to finish reordering", err, &handle);
        }
    });

    Ok(())
}

#[derive(Serialize)]
#[serde(rename_all = "camelCase", tag = "type")]
pub enum ActionResult {
    Done,
    Confirm { dependants: Vec<Dependant> },
}

impl Profile {
    pub fn rename(&mut self, name: String) -> Result<()> {
        ensure!(
            Self::is_valid_name(&name),
            "invalid profile name '{}'",
            name
        );

        let new_path = self.path.parent().unwrap().join(&name);

        ensure!(
            !new_path.exists(),
            "profile with name '{}' already exists",
            name
        );

        fs::rename(&self.path, &new_path).fs_context("renaming profile directory", &self.path)?;

        info!("renamed profile: {} -> {}", self.name, name);

        self.name = name;
        self.path = new_path;

        Ok(())
    }

    pub fn remove_mod(&mut self, uuid: Uuid, thunderstore: &Thunderstore) -> Result<ActionResult> {
        if self.get_mod(uuid)?.enabled {
            if let Some(dependants) = self.check_dependants(uuid, thunderstore) {
                return Ok(ActionResult::Confirm { dependants });
            }
        }

        self.force_remove_mod(uuid)?;
        Ok(ActionResult::Done)
    }

    pub fn force_remove_mod(&mut self, uuid: Uuid) -> Result<()> {
        let index = self.index_of(uuid)?;
        let profile_mod = &self.mods[index];

        self.installer_for(profile_mod)
            .uninstall(profile_mod, self)?;

        self.mods.remove(index);

        Ok(())
    }

    pub fn toggle_mod(&mut self, uuid: Uuid, thunderstore: &Thunderstore) -> Result<ActionResult> {
        let dependants = match self.get_mod(uuid)?.enabled {
            true => self.check_dependants(uuid, thunderstore),
            false => self.check_dependencies(uuid, thunderstore),
        };

        match dependants {
            Some(dependants) => Ok(ActionResult::Confirm { dependants }),
            None => {
                self.force_toggle_mod(uuid)?;
                Ok(ActionResult::Done)
            }
        }
    }

    pub fn force_toggle_mod(&mut self, uuid: Uuid) -> Result<()> {
        let profile_mod = self.get_mod(uuid)?;
        let enabled = profile_mod.enabled;

        self.installer_for(profile_mod)
            .toggle(enabled, profile_mod, self)?;

        self.get_mod_mut(uuid).unwrap().enabled = !enabled;

        Ok(())
    }

    fn check_dependants(&self, uuid: Uuid, thunderstore: &Thunderstore) -> Option<Vec<Dependant>> {
        let dependants = self
            .dependants(uuid, thunderstore)
            .filter(|profile_mod| {
                // ignore disabled mods and modpacks
                profile_mod.enabled
                    && profile_mod
                        .as_thunderstore()
                        .and_then(|(ts_mod, _)| {
                            ts_mod
                                .id
                                .borrow(thunderstore)
                                .map(|borrowed| !borrowed.package.is_modpack())
                                .ok()
                        })
                        .unwrap_or(true)
            })
            .map_into()
            .collect_vec();

        match dependants.is_empty() {
            true => None,
            false => Some(dependants),
        }
    }

    /// Finds disabled dependencies in the profile.
    fn check_dependencies(
        &self,
        uuid: Uuid,
        thunderstore: &Thunderstore,
    ) -> Option<Vec<Dependant>> {
        let disabled_deps = self
            .get_mod(uuid)
            .ok()?
            .dependencies(thunderstore)
            .filter(|dep| {
                self.get_mod(dep.package.uuid)
                    .is_ok_and(|profile_mod| !profile_mod.enabled)
            })
            .map_into()
            .collect_vec();

        match disabled_deps.is_empty() {
            true => None,
            false => Some(disabled_deps),
        }
    }

    pub fn open_mod_dir(&self, uuid: Uuid) -> Result<()> {
        let profile_mod = self.get_mod(uuid)?;

        if let Some(path) = self
            .installer_for(profile_mod)
            .mod_dir(&profile_mod.full_name(), self)
        {
            open::that(path)?;
            Ok(())
        } else {
            Err(anyhow!("unsupported"))
        }
    }

    fn installer_for(&self, profile_mod: &ProfileMod) -> Box<dyn PackageInstaller> {
        self.game.mod_loader.installer_for(&profile_mod.full_name())
    }

    fn reorder_mod(&mut self, uuid: Uuid, delta: i32) -> Result<()> {
        let index = self
            .mods
            .iter()
            .position(|m| m.uuid() == uuid)
            .ok_or_eyre("mod not found in profile")?;

        let target = (index as i32 + delta).clamp(0, self.mods.len() as i32 - 1) as usize;
        let profile_mod = self.mods.remove(index);
        self.mods.insert(target, profile_mod);

        Ok(())
    }
}

fn handle_reorder_event(event: tauri::Event, app: &AppHandle) -> Result<()> {
    #[derive(Deserialize)]
    #[serde(rename_all = "camelCase")]
    struct Payload {
        uuid: Uuid,
        delta: i32,
    }

    let Payload { uuid, delta } = serde_json::from_str(event.payload())?;

    let mut manager = app.lock_manager();
    manager.active_profile_mut().reorder_mod(uuid, delta)?;

    Ok(())
}

fn handle_finish_reorder_event(app: &AppHandle) -> Result<()> {
    app.lock_manager().save_active_profile(app.db())
}

impl ManagedGame {
    pub fn create_profile(
        &mut self,
        name: String,
        override_path: Option<PathBuf>,
        db: &Db,
    ) -> Result<&mut Profile> {
        ensure!(
            Profile::is_valid_name(&name),
            "profile name '{}' is invalid",
            name
        );

        ensure!(
            !self.profiles.iter().any(|profile| profile.name == name),
            "profile with name {} already exists",
            name
        );

        let path = match override_path {
            Some(path) => {
                ensure!(
                    path.read_dir()?.next().is_none(),
                    "profile directory is not empty"
                );

                path
            }
            None => {
                let mut path = self.path.join("profiles");
                path.push(&name);

                // if the directory is empty, remove and replace it
                fs::remove_dir(&path).ok();

                ensure!(
                    !path.exists(),
                    "profile already exists at {}",
                    path.display()
                );

                path
            }
        };

        fs::create_dir_all(&path).fs_context("creating profile directory", &path)?;

        let id = db.next_profile_id()?;

        debug!(
            name,
            id,
            path = path.display().to_string(),
            "created profile",
        );

        self.profiles.push(Profile {
            id,
            name,
            path,
            mods: Vec::new(),
            game: self.game,
            ignored_updates: HashSet::new(),
            config_cache: ConfigCache::default(),
            linked_config: HashMap::new(),
            modpack: None,
            sync_profile: None,
        });

        self.active_profile_id = id;
        Ok(self.active_profile_mut())
    }

    pub fn create_default_profile<'a>(&'a mut self, db: &Db) -> Result<()> {
        info!("creating default profile for {}", self.game.slug);

        let res = self.create_profile("Default".to_owned(), None, db);

        match res.map(|profile| profile.id) {
            Ok(id) => {
                self.active_profile_id = id;
                Ok(())
            }
            Err(err) => Err(err),
        }
    }

    pub fn delete_profile(&mut self, index: usize, allow_delete_last: bool, db: &Db) -> Result<()> {
        ensure!(
            allow_delete_last || self.profiles.len() > 1,
            "cannot delete last profile"
        );

        let profile = self.profile_at(index)?;
        let id = profile.id;

        fs::remove_dir_all(&profile.path)?;
        self.profiles.remove(index);

        if !self.profiles.is_empty() {
            self.active_profile_id = self.profiles[0].id;
        }

        db.delete_profile(id)?;

        Ok(())
    }

    pub fn duplicate_profile(
        &mut self,
        duplicate_name: String,
        id: i64,
        db: &Db,
    ) -> Result<&mut Profile> {
        self.create_profile(duplicate_name, None, db)?;

        let old_profile = self.find_profile(id)?;
        let new_profile = self.active_profile();

        // Make sure generated files and configs are properly copied
        // and not linked between the two profiles.
        import::import_config(
            &new_profile.path,
            &old_profile.path,
            IncludeExtensions::Default,
            IncludeGenerated::Yes,
        )
        .context("failed to copy config files")?;

        util::fs::copy_dir(
            &old_profile.path,
            &new_profile.path,
            Overwrite::No, // don't override the copied mutable files
            UseLinks::Yes,
        )
        .context("failed to copy profile directory")?;

        let mods = old_profile.mods.clone();
        let ignored_updates = old_profile.ignored_updates.clone();

        let new_profile = self.active_profile_mut();
        new_profile.mods = mods;
        new_profile.ignored_updates = ignored_updates;

        Ok(new_profile)
    }

    pub fn create_desktop_shortcut(&self) -> Result<()> {
        let profile = self.active_profile();

        let desktop_path =
            dirs_next::desktop_dir().ok_or_eyre("could not find desktop directory")?;

        #[cfg(target_os = "windows")]
        let shortcut_path =
            desktop_path.join(format!("Gale - {} - {}.lnk", self.game.name, profile.name));

        #[cfg(target_os = "linux")]
        let shortcut_path =
            desktop_path.join(format!("gale-{}-{}.desktop", self.game.name, profile.name));

        if shortcut_path.exists() {
            bail!("shortcut already exists");
        }

        let exe_path = std::env::current_exe().context("failed to get current executable path")?;

        #[cfg(target_os = "windows")]
        {
            use std::os::windows::process::CommandExt;
            use std::process::Command;

            const NO_WINDOW: u32 = 0x08000000;

            let command = format!(
                "$ws = New-Object -ComObject WScript.Shell; \
                 $shortcut = $ws.CreateShortcut('{}'); \
                 $shortcut.TargetPath = '{}'; \
                 $shortcut.Arguments = '--game {} --profile \"{}\" --launch --no-gui'; \
                 $shortcut.Save()",
                shortcut_path.to_string_lossy().replace("\\", "\\\\"),
                exe_path.to_string_lossy().replace("\\", "\\\\"),
                self.game.slug,
                profile.name
            );

            let result = Command::new("powershell")
                .creation_flags(NO_WINDOW)
                .arg("-Command")
                .arg(&command)
                .status()
                .context("failed to execute PowerShell command")?;

            if !result.success() {
                bail!("PowerShell failed to create shortcut");
            }
        }

        #[cfg(target_os = "linux")]
        {
            let desktop_content = format!(
                "[Desktop Entry]\n\
                 Type=Application\n\
                 Name=Gale - {} - {}\n\
                 Exec=\"{}\" --game {} --profile \"{}\" --launch --no-gui\n\
                 Icon=gale\n\
                 Terminal=false\n\
                 Categories=Game;",
                self.game.slug,
                profile.name,
                exe_path.to_string_lossy(),
                self.game.slug,
                profile.name
            );

            std::fs::write(&shortcut_path, desktop_content)
                .context("Failed to write desktop file")?;

            std::fs::set_permissions(
                &shortcut_path,
                std::os::unix::fs::PermissionsExt::from_mode(0o755),
            )
            .context("Failed to set permissions on desktop file")?;
        }

        Ok(())
    }
}<|MERGE_RESOLUTION|>--- conflicted
+++ resolved
@@ -8,11 +8,7 @@
 use itertools::Itertools;
 use serde::{Deserialize, Serialize};
 use tauri::{AppHandle, Listener};
-<<<<<<< HEAD
 use tracing::{debug, info};
-=======
-use tracing::{info, warn};
->>>>>>> 8241ebf4
 use uuid::Uuid;
 
 use super::{
